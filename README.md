--- conflicted
+++ resolved
@@ -39,15 +39,6 @@
 ```shell
  curl --proto '=https' --tlsv1.2 -sSf https://sh.rustup.rs | sh -s -- --default-toolchain none -y
 ```
-<<<<<<< HEAD
-- Restart the terminal and install cargo using rustup using the following command.
-```shell
-rustup default stable
-```
-- Generate SRS and CQ public parameters. This generates SRS and commitments to certain polynomials independent of the table. This must be done once for each table size being benchmarked (given by)
-the `h_domain_size` constant. The following command from the project root directory generates the required parameters in the subdirectory `poly_cq`. Depending on the value of `h_domain_size` this 
-can take from about a minute to an hour.
-=======
 
 - Unpack the project archive in a suitable directory. In the project root directory, create folders for storing `srs` and table parameters.
 ```shell
@@ -57,7 +48,13 @@
 - Generate SRS and CQ public parameters. This generates SRS and commitments to certain polynomials independent of the table. The following command from the project root directory generates 
 the required parameters in the subdirectory `poly_cq` for several table sizes. This step can take approximately 30 minutes.
 
->>>>>>> f0e1fefd
+- Restart the terminal and install cargo using rustup using the following command.
+```shell
+rustup default stable
+```
+- Generate SRS and CQ public parameters. This generates SRS and commitments to certain polynomials independent of the table. This must be done once for each table size being benchmarked (given by)
+the `h_domain_size` constant. The following command from the project root directory generates the required parameters in the subdirectory `poly_cq`. Depending on the value of `h_domain_size` this 
+can take from about a minute to an hour.
 ```shell
 ~/.cargo/bin/cargo test --release --package caulk --lib ramlookup::cq::tests::test_setup -- --exact --nocapture 
 ```
